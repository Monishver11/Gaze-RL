--- conflicted
+++ resolved
@@ -8,7 +8,6 @@
 from scipy.ndimage import gaussian_filter
 import matplotlib.pyplot as plt
 
-<<<<<<< HEAD
 def calculate_reward(obs, action, target_object="Microwave", gaze_heatmap=None):
     """Calculate reward for the agent.
     
@@ -117,76 +116,6 @@
     if image.max() > 1.0:
         return image / 255.0
     return image
-=======
-# def calculate_reward(obs, action, gaze_heatmap=None):
-#     reward = -0.01  # Step penalty
-#     if gaze_heatmap:
-#         reward += 0.1 * iou(agent_attention, gaze_heatmap)
-#     return reward
-import torch
-import torch.nn.functional as F
-
-class GradCAM:
-    def __init__(self, model, target_layer):
-        self.model = model
-        self.target_layer = target_layer
-        self.gradients = None
-        self.activations = None
-        self._register_hooks()
-
-    def _register_hooks(self):
-        def forward_hook(module, input, output):
-            self.activations = output.detach()
-
-        def backward_hook(module, grad_input, grad_output):
-            self.gradients = grad_output[0].detach()
-
-        self.target_layer.register_forward_hook(forward_hook)
-        self.target_layer.register_full_backward_hook(backward_hook)
-
-    def generate(self, input_tensor, class_idx=None):
-        output = self.model(input_tensor)
-
-        if class_idx is None:
-            class_idx = output.argmax(dim=1)
-
-        self.model.zero_grad()
-        one_hot = torch.zeros_like(output)
-        one_hot[0, class_idx] = 1
-        output.backward(gradient=one_hot)
-
-        weights = self.gradients.mean(dim=(2, 3), keepdim=True)
-        cam = (weights * self.activations).sum(dim=1, keepdim=True)
-        cam = F.relu(cam)
-
-        cam = F.interpolate(cam, size=input_tensor.shape[2:], mode='bilinear', align_corners=False)
-        cam -= cam.min()
-        cam /= cam.max() + 1e-8
-
-        return cam.squeeze().cpu().numpy()
-
-def compute_reward(success, step_taken, gaze_iou, progress_delta,
-                   λ=0.5, α=0.1):
-    r_success = 1.0 if success else -0.1
-    r_step = -0.01 if step_taken else 0
-    r_gaze = λ * gaze_iou
-    r_progress = α * progress_delta
-    return r_success + r_step + r_gaze + r_progress
-
-def compute_gaze_iou(agent_map, gaze_map):
-    agent_map = agent_map / (np.sum(agent_map) + 1e-6)
-    gaze_map = gaze_map / (np.sum(gaze_map) + 1e-6)
-    intersection = np.minimum(agent_map, gaze_map).sum()
-    union = np.maximum(agent_map, gaze_map).sum()
-    return intersection / (union + 1e-6)
-
-def compute_metrics(episode_rewards, success_flags, steps_list):
-    return {
-        "avg_reward": np.mean(episode_rewards),
-        "success_rate": np.mean(success_flags),
-        "avg_steps": np.mean(steps_list),
-    }
->>>>>>> 2b97cc8e
 
 # Dataset class for SALICON
 class SALICONDataset(Dataset):
@@ -224,7 +153,6 @@
             torch.FloatTensor(heatmap).unsqueeze(0)   # (1, 224, 224)
         )
 
-<<<<<<< HEAD
 # Environment wrapper for adding gaze features
 class GazeEnvWrapper:
     def __init__(self, env, gaze_predictor=None):
@@ -260,38 +188,4 @@
         with torch.no_grad():
             heatmap = self.gaze_predictor(image_tensor).squeeze().numpy()
         
-        return heatmap
-=======
-
-def visualize_predictions(images, ground_truths, predictions, num_samples=5):
-    num_samples = min(num_samples, images.size(0))
-    
-    fig, axes = plt.subplots(num_samples, 3, figsize=(12, 4 * num_samples))
-    axes = axes if num_samples > 1 else [axes]
-
-    for i in range(num_samples):
-        # Convert image from [3, H, W] to [H, W, 3] for display
-        img = images[i].permute(1, 2, 0).cpu().numpy()
-        
-        # Squeeze ground truth and prediction to [H, W]
-        gt = ground_truths[i].squeeze(0).cpu().numpy()
-        pred = predictions[i].squeeze(0).detach().numpy()
-
-        # Original image
-        axes[i][0].imshow(img)
-        axes[i][0].set_title("Input Image")
-        axes[i][0].axis("off")
-
-        # Ground truth
-        axes[i][1].imshow(gt, cmap="hot")
-        axes[i][1].set_title("Ground Truth")
-        axes[i][1].axis("off")
-
-        # Prediction
-        axes[i][2].imshow(pred, cmap="hot")
-        axes[i][2].set_title("Prediction")
-        axes[i][2].axis("off")
-    
-    plt.tight_layout()
-    plt.show()
->>>>>>> 2b97cc8e
+        return heatmap